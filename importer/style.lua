--- conflicted
+++ resolved
@@ -1,186 +1,3 @@
-<<<<<<< HEAD
--- LIST A (primary classification keys)
-local KEYS_CLASS_MAIN = {
-    'shop','amenity','office','tourism','healthcare','place','natural','landuse',
-    'leisure','boundary','post_office','building','man_made','sport',
-    'railway','public_transport','highway'
-}
-
--- LIST B (refinement keys) – not used to decide, but stored in tags
-local KEYS_CLASS_REFINE = {
-    'bus','tram','train','origin','isced:level','healthcare:speciality','name'
-}
-
--- Turn LIST A into a fast lookup table
-local KEEP_KEYS = {}
-for _, k in ipairs(KEYS_CLASS_MAIN) do
-    KEEP_KEYS[k] = true
-end
-
--- Return true if any LIST A key exists and has a value
--- can reduce size of import further by using: make_check_values_func
-local function keep_feature(tags)
-    for k, _ in pairs(KEEP_KEYS) do
-        if tags[k] and tags[k] ~= '' then
-            return true
-        end
-    end
-    return false
-end
-
-
-
-
-  -- Set this to the projection you want to use
-local srid = 3857
-
-local tables = {}
-
-
-local function sanitize_key(key)
-    return string.gsub(key, ":", "_")
-end
-
-
-local columns_points = {}
-
--- Add all classification + refinement keys as text columns
-for _, k in ipairs(KEYS_CLASS_MAIN) do
-    table.insert(columns_points, { column = sanitize_key(k), type = 'text' })
-end
-for _, k in ipairs(KEYS_CLASS_REFINE) do
-    table.insert(columns_points, { column = sanitize_key(k), type = 'text' })
-end
-
--- Add geometry and optional ID columns
-table.insert(columns_points, { column = 'geom', type = 'point', projection = srid, not_null = true })
-
--- For areas: copy and swap geometry type
-local columns_poly = {}
-for _, col in ipairs(columns_points) do
-    if col.column == 'geom' then
-        table.insert(columns_poly, { column = 'geom', type = 'polygon', projection = srid, not_null = true })
-    else
-        table.insert(columns_poly, col)
-    end
-end
-
-
-
-tables.raw_points_of_interest = osm2pgsql.define_node_table('raw_points_of_interest', columns_points)
-tables.raw_areas_of_interest = osm2pgsql.define_area_table('raw_areas_of_interest', columns_poly)
-
-
-
--- Helper function that looks at the tags and decides if this is possibly
--- an area.
-local function has_area_tags(tags)
-    if tags.area == 'yes' then
-        return true
-    end
-    if tags.area == 'no' then
-        return false
-    end
-
-    return tags.aeroway
-        or tags.amenity
-        or tags.building
-        or tags.harbour
-        or tags.historic
-        or tags.landuse
-        or tags.leisure
-        or tags.man_made
-        or tags.military
-        or tags.natural
-        or tags.office
-        or tags.place
-        or tags.power
-        or tags.public_transport
-        or tags.shop
-        or tags.sport
-        or tags.tourism
-        or tags.water
-        or tags.waterway
-        or tags.wetland
-        or tags['abandoned:aeroway']
-        or tags['abandoned:amenity']
-        or tags['abandoned:building']
-        or tags['abandoned:landuse']
-        or tags['abandoned:power']
-        or tags['area:highway']
-        or tags['building:part']
-end
-
-
-
-
-local column_names={}
-local n=0
-
-for k,v in pairs(columns_points) do
-  n=n+1
-  if v ~= "geom" then
-    column_names[n]=k
-  end
-end
-
-
-local function extract_tag_fields(tags)
-    local row = {}
-    for _, k in ipairs(KEYS_CLASS_MAIN) do
-        row[sanitize_key(k)] = tags[k]
-    end
-    for _, k in ipairs(KEYS_CLASS_REFINE) do
-        row[sanitize_key(k)] = tags[k]
-    end
-    return row
-end
-
-
-function osm2pgsql.process_node(object)
-    if not keep_feature(object.tags) then return end
-
-    local row = extract_tag_fields(object.tags)
-    row.geom = object:as_point()
-
-    tables.raw_points_of_interest:insert(row)
-end
-
-function osm2pgsql.process_way(object)
-    if not keep_feature(object.tags) then return end
-
-    if object.is_closed and has_area_tags(object.tags) then
-
-        local row = extract_tag_fields(object.tags)
-        row.geom = object:as_polygon()
-
-        tables.raw_areas_of_interest:insert(row)
-    else
-        -- skip open ways (lines) for this style
-        return
-    end
-end
-
-
-function osm2pgsql.process_relation(object)
-    if not keep_feature(object.tags) then return end
-
-    local relation_type = object:grab_tag('type')
-    if relation_type == 'multipolygon' and has_area_tags(object.tags) then
-
-        -- From the relation we get multipolygons...
-        local mp = object:as_multipolygon()
-        -- ...and split them into polygons which we insert into the table
-        for geom in mp:geometries() do
-            local row = extract_tag_fields(object.tags) -- could likely be more efficient if moved outside of the loop
-            row.geom = geom
-            tables.raw_areas_of_interest:insert(row)
-        end
-    else
-        return
-    end
-end
-=======
 -- LIST A (primary classification keys)
 local KEYS_CLASS_MAIN = {
     'shop','amenity','office','tourism','healthcare','place','natural','landuse',
@@ -384,5 +201,4 @@
     else
         return
     end
-end
->>>>>>> ca3ee0be
+end